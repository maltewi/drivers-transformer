--- conflicted
+++ resolved
@@ -33,21 +33,12 @@
                             self_producers[[port_from, port_to]] = port
                         end
                     end
-<<<<<<< HEAD
                 end
                 # Special case: dynamic_transformations
                 task.dynamic_transformations_port.each_concrete_connection do |out_port, _|
                     transform = out_port.produced_transformation
-                    if transform.from && transform.to
+                    if transform && transform.from && transform.to
                         self_producers[[transform.from, transform.to]] = out_port.model.orogen_model
-=======
-                    # Special case: dynamic_transformations
-                    task.dynamic_transformations_port.each_concrete_connection do |out_port, _|
-                        transform = out_port.produced_transformation
-                        if transform && transform.from && transform.to
-                            self_producers[[transform.from, transform.to]] = out_port.model.orogen_model
-                        end
->>>>>>> 4c5bc611
                     end
                 end
 
